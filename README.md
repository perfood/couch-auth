# SuperLogin-Next

![Known Vulnerabilities](https://dev.snyk.io/test/github/sl-nx/superlogin/badge.svg)
![Build Status](https://github.com/sl-nx/superlogin-next/workflows/Build/badge.svg?branch=master)

This is a heavily modified SuperLogin, re-written in TypeScript and developed with Node 12 & CouchDB 3 / Cloudant.

<<<<<<< HEAD
Please check the [GitHub Page](https://github.com/sl-nx/superlogin-next) for the current status of the project. `0.13.X` will require manual migration for compatibility with `0.14.0` and the upcoming stable release.

## Below is the (partially adjusted) original README:
=======
If you've used SuperLogin before, the `0.13.X` release should be mostly backwards compatible. The version will only receive occasional bugfixes. 

[Upcoming changes](https://github.com/sl-nx/superlogin-next/projects/1) will mainly affect improved security (_including modified/ new configuration defaults_). Be sure to always check the `CHANGELOG.md` before updating! Expect breaking changes until this reaches `1.0.0`.
A new, more lightweight, OWASP-compliant and [CloudFoundry](https://www.ibm.com/cloud/cloud-foundry)-ready version will be released soon (check the `minimal` branch):

- The adapters for session caching will no longer be used.
- db and doc ids no longer include PII, but be UUIDs instead. Requires manual migration via replication.
- `validate-x` and `session` routes are deprecated.
- signup with e-Mail only instead of `username` is preferred: now prevents account-guessing via `forgot-pass`, `login`, `signup` and `change-pass`
- no more IP logging
- some functionality has been removed (Cloudant legacy auth, `lockedUntil`,...)

When starting a new project or if you have already migrated to the new DB format, it's the best idea to install the (second) latest commit instead of the published version, e.g.:

```
npm i github:sl-nx/superlogin-next#0b66433
```


Note that I'm no OAuth expert and only actively working on / performing security testing for the `local` email/PW authentication strategy.

For issues and feature requests visit the [issue tracker](https://github.com/sl-nx/superlogin/issues).
>>>>>>> a2bc386c

## Below is the (partially adjusted) original README:

## Overview

SuperLogin is a full-featured NodeJS/Express user authentication solution for APIs and Single Page Apps (SPA) using
CouchDB or Cloudant.

User authentication is often the hardest part of building any web app, especially if you want to integrate multiple providers. Now all the tough work has been done for you so you can relax and create with less boilerplate!

## Contents

- [Features](#features)
- [Client Tools and Demo](#client-tools-and-demo)
- [How It Works](#how-it-works)
- [Quick Start](#quick-start)
- [Securing Your Routes](#securing-your-routes)
- [Database Security](#database-security)
- [CouchDB Document Update Validation](#couchdb-document-update-validation)
- [Adding Providers](#adding-providers)
- [Adding additional fields](#adding-additional-fields)
- [Advanced Configuration](#advanced-configuration)
- [Routes](#routes)
- [Event Emitter](#event-emitter)
- [Main API](#main-api)

## Features

- Authentication solution for APIs, sPAs and Offline-First CouchDB powered Apps
- Supports local login with username/email and password using best security practices
- Sends system emails for account confirmation, password reset, or anything else you want to configure
- Add any [Passport](http://passportjs.org) OAuth2 strategy with literally just a couple lines of code
- Link multiple authentication strategies to the same account for user convenience
<<<<<<< HEAD
- 100% cookie free, which means that [CSRF](<https://www.owasp.org/index.php/Cross-Site_Request_Forgery_(CSRF)_Prevention_Cheat_Sheet>) attacks are impossible against your app
- ~Fast and massively scalable with a Redis session store~ -> CouchDB does is own caching and this isn't really needed for offline-first apps.
- Provides seamless token access to both your CouchDB server (or Cloudant) and your private API
- Manages permissions on an unlimited number of private or shared user databases and seeds them with the correct design documents

## Client Tools and Demo

Todo: host a demo, provide postman collection

- [NG-SuperLogin](https://github.com/colinskow/ng-superlogin)
  Helps you easily integrate a SuperLogin backend into your single page AngularJS applications.

- [SuperLogin Demo](https://github.com/colinskow/superlogin-demo)
  A full-stack demo of how to integrate SuperLogin and Express with AngularJS and CouchDB.

- [SuperLogin-client](https://github.com/micky2be/superlogin-client)
  Helps you easily integrate a SuperLogin backend into your Javascript applications.

=======
- Provides seamless token access to both your CouchDB server (or Cloudant) and your private API
- Manages permissions on an unlimited number of private or shared user databases and seeds them with the correct design documents

>>>>>>> a2bc386c
## How It Works

Simply authenticate yourself with SuperLogin using any supported strategy and you will be issued a temporary access token and password. Then include the access token and password in an Authorization Bearer header on every request to access protected endpoints. The same credentials will authenticate you on any CouchDB or Cloudant database you have been authorized to use.

<<<<<<< HEAD
~Session storage is handled by Redis for production environments, but SuperLogin includes a memory adapter for testing purposes.~ When you logout or the token expires, your session is invalidated and those credentials are also removed from any database you had access to.

=======
>>>>>>> a2bc386c
## Quick Start

Here's a simple minimalist configuration that will get you up and running right away:

First:

```
npm install @sl-nx/superlogin-next
```

Then...

```javascript
var express = require('express');
var http = require('http');
var bodyParser = require('body-parser');
var logger = require('morgan');
var { SuperLogin } = require('@sl-nx/superlogin-next');

var app = express();
app.set('port', process.env.PORT || 3000);
app.use(logger('dev'));
app.use(bodyParser.json());
app.use(bodyParser.urlencoded({ extended: false }));

var config = {
  dbServer: {
    protocol: 'http://',
    host: 'localhost:5984',
    user: 'admin',
    password: 'password',
    userDB: 'sl-users',
    couchAuthDB: '_users'
  },
  mailer: {
    fromEmail: 'gmail.user@gmail.com',
    options: {
      service: 'Gmail',
      auth: {
        user: 'gmail.user@gmail.com',
        pass: 'userpass'
      }
    }
  },
  userDBs: {
    defaultDBs: {
      private: ['supertest']
    }
  }
};

// Initialize SuperLogin
var superlogin = new SuperLogin(config);

// Mount SuperLogin's routes to our app
app.use('/auth', superlogin.router);

http.createServer(app).listen(app.get('port'));
```

Now get a request tool like [Postman](https://www.getpostman.com) and let's create our first user.

```json
{
  "name": "Joe Smith",
  "username": "joesmith",
  "email": "joesmith@example.com",
  "password": "bigsecret",
  "confirmPassword": "bigsecret"
}
```

POST the form to `http://localhost:3000/auth/register` (using `x-www-form-urlencoded`) and you should get the response `{"success": "User created."}`.

Now to login, simply post your username and password to `http://localhost:3000/auth/login`. You should get a response similar to this:

```json
{
  "issued": 1440232999594,
  "expires": 1440319399594,
  "provider": "local",
  "ip": "127.0.0.1",
  "token": "aViSVnaDRFKFfdepdXtiEg",
  "password": "p7l9VCNbTbOVeuvEBhYW_A",
  "user_id": "joesmith",
  "roles": ["user"],
  "userDBs": {
    "supertest": "http://aViSVnaDRFKFfdepdXtiEg:p7l9VCNbTbOVeuvEBhYW_A@localhost:5984/supertest$joesmith"
  }
}
```

You have now been issued an access token. Let's use it to access a protected endpoint. Make a request to `http://localhost:3000/auth/session` and you'll see it was unauthorized. Now add a header to your request: `"Authorization": "Bearer {token}:{password}"` and you should see information about your session. That was easy!

If your user document contains a field called `profile`, this will automatically be included with the session information.

You can also use the same token and password combination to access your personal database. But as soon as you log out your session that access will be revoked.

**Note:** Session tokens for your API will be unusable as soon as they expire. However, there is no mechanism to automatically revoke expired credentials with CouchDB. Whenever a user logs in, logs out, or refreshes the session, SuperLogin will automatically clean up any expired credentials for that user. But you **have to** periodically run `superlogin.removeExpiredKeys()`, e.g. with `setInterval` or a cron job. This will deauthorize every single expired credential.

## Securing Your Routes

Securing your routes is very simple:

```js
app.get(
  '/admin',
  superlogin.requireAuth,
  superlogin.requireRole('admin'),
  function (req, res) {
    res.send('Welcome Admin');
  }
);
```

Note that you must use `requireAuth` prior to checking any roles or an error will be thrown.

##### `superlogin.requireAuth`

Middleware that authenticates a user with a token and password in the request header. (`"Authorization": "Bearer {token}:{password}"`)

##### `superlogin.requireRole(role)`

Middleware that makes sure the authenticated user possesses the specified `role` (string).

##### `superlogin.requireAnyRole(possibleRoles)`

Middleware that makes sure the user possesses at least one of the specified `possibleRoles` (array).

##### `superlogin.requireAllRoles(requiredRoles)`

Middleware that makes sure the user possesses ALL of the specified `requiredRoles` (array).

## Database Security

When using CouchDB, you should block anonymous reads across all databases by setting `require_valid_user` to `true` under `[couch_httpd_auth]` in your CouchDB config.

For CouchDB versions `< 3`, Admin Party is default and all your databases are readable and writable by the public until you implement the correct security measures. 

SuperLogin also allows you to specify default `_security` roles for members and admins in the `userDBs` section of your config file. See `config.example.js` for details.

## CouchDB Document Update Validation

CouchDB provides the [validate_doc_update function](http://guide.couchdb.org/draft/validation.html) to approve or disapprove what gets written. However, since your CouchDB users are temporary random API keys, you have no idea which user is requesting to write. SuperLogin has inserted the original `user_id` into `userCtx.roles[0]`, prefixed by `user:` (e.g. `user:superman`).


## Adding Providers

You can add support for any Passport OAuth2 strategy to SuperLogin with just a few lines of code. _Maintainers Note: haven't tested this._

#### Configuration

The first step is to add credentials to your config file. You can skip the callback URL as it will be generated automatically. Here is how to add support for Dropbox:

```js
providers: {
  dropbox: {
    // Credentials here will be passed in on the call to passport.use
    credentials: {
      consumerKey: DROPBOX_APP_KEY,
      consumerSecret: DROPBOX_APP_SECRET
    },
    options: {
      // Options here will be passed in on the call to passport.authenticate
    }
  }
}
```

SuperLogin supports two types of workflows for OAuth2 providers: popup window and client access token.

#### Popup Window Workflow for web browsers (desktop and mobile)

Your client must create a popup window and point it to `/{provider}`, where the user will be directed to authenticate with that provider. After authentication succeeds or fails, it will call a Javascript callback on the parent window called `superlogin.oauthSession`.

After completing the configuration step above, all you have to do is register your new provider with SuperLogin. Simply follow this pattern:

```js
var DropboxStrategy = require('passport-dropbox-oauth2').Strategy;
superlogin.registerOAuth2('dropbox', DroboxStrategy);
```

Now, assuming your credentials are valid, you should be able to authenticate with Dropbox by opening a popup window to `/dropbox`. See below in the Routes documentation for more detail.

#### Client Access Token for Cordova / Phonegap and Native Apps

Cordova and most native app frameworks (including iOS and Android) have plugins which authenticate a user with a provider and provide an `access_token` to the client app. All you have to do is post a request to `/{provider}/token` and include your `access_token` in the request body. SuperLogin will respond with a new session or an error message.

You must use Passport strategies that accept `access_token` posted in the body of the request, such as `passport-facebook-token`, `passport-google-token`, etc.

Here is how to setup the Client Access Token strategy:

```js
var FacebookTokenStrategy = require('passport-facebook-token');
superlogin.registerTokenProvider('facebook', FacebookTokenStrategy);
```

Note that this uses the exact settings in your config as the popup window workflow.

## Adding additional fields

It's easy to add custom fields to user documents. When added to a `profile` field it will automatically be included with the session information (in a profile object).

1. First whitelist the fields in the [config](https://github.com/sl-nx/superlogin-next/blob/master/config.example.js), for example:

   ```js
   userModel: {
     whitelist: ['profile.fullname'];
   }
   ```

2. Include the fields with [registrations](#post-register).
3. To also fill in custom fields after social authentications use the [superlogin.onCreate](#superloginoncreatefn) handler. Example:

   ```js
   superlogin.onCreate(function (userDoc, provider) {
     if (userDoc.profile === undefined) {
       userDoc.profile = {};
     }
     if (provider !== 'local') {
       const displayName = userDoc[provider].profile.displayName;
       if (displayName) {
         userDoc.profile.fullname = displayName;
       }
     }
     return Promise.resolve(userDoc);
   });
   ```

## Advanced Configuration

Take a look at `config.example.js` or `src/types/config.d.ts` for a complete tour of all available configuration options. You'll find a lot of cool hidden features there that aren't documented here.

`src/config/default.config.ts` contains a list of default settings that will be assumed if you don't specify anything.

## Routes

##### `POST /register`

Creates a new account with a username and password. Required fields are: 
`username`, `email`, `password` and `confirmPassword`. `name` is optional. 
Any additional fields you want to include need to be white listed under 
`userModel` in your config. See `src/config/default.config.ts`, 
`config.example.js` or `src/types/config.d.ts` for details.

If `local.sendConfirmEmail` is true (_recommended_), a confirmation email will 
be sent with a verification link. If `local.requireEmailConfirm` is true, 
(_recommended_) the user will not be able to login until the confirmation is 
complete. If `security.loginOnRegistration` is true (_discouraged_), a session will 
be automatically created and sent as the response.

##### `POST /login`

Include `username` and `password` fields to authenticate and initiate a session. 
The field names can be customized in your config under `local.usernameField` 
and `local.passwordField`.

##### `GET /confirm-email/{token}`

This link is included in the confirmation email, and will mark the user as 
confirmed. If `local.confirmEmailRedirectURL` is specified in your config, it 
will redirect to that location with `?success=true` if successful or 
`error={error}&message={msg}` if it failed. Otherwise it will generate a 
standard JSON response.

##### `POST /refresh`

Authentication token required. Extends the life of your current token and 
returns updated token information. The only field that will change is `expires`.
Token life is configurable under `security.sessionLife` and is measured in 
seconds.

##### `POST /logout`

Authentication required. Logs out the current session and deauthorizes the token
on all user databases.

##### `POST /logout-others`

Authentication required. Logs out and deauthorizes all user sessions except the 
current one.

##### `POST /logout-all`

Authentication required. Logs out every session the user has open and 
deauthorizes the user completely on all databases.

##### `POST /forgot-password`

Include `email` field to send the forgot password email containing a password 
reset token. The life of the token can be set under `security.tokenLife` (in 
seconds).

Have the email template redirect back to you're app where you're app presents 
U.I. to gather a new password and then `POST` to `/password-reset` with the 
forgot-password `token` and new password

##### `POST /password-reset`

Resets the password. Required fields: `token`, `password`, and `confirmPassword`.

##### `POST /password-change`

Authentication required. Changes the user's password or creates one if it doesn't exist. Required fields: `newPassword`, and `confirmPassword`. If the user already has a password set then `currentPassword` is required.

##### `GET /validate-username/{username}` (_deprecated_)

**Deprecated**

Checks a username to make sure it is correctly formed and not already in use. Responds with status 200 if successful, or status 409 if unsuccessful.

##### `GET /validate-email/{email}` (_deprecated_)

**Deprecated**

Checks an email to make sure it is valid and not already in use. Responds with status 200 if successful, or status 409 if unsuccessful.

##### `POST /change-email`

Authentication required. Changes the user's email. Required field: `newEmail`.

Note: The server returns an answer once the email has been verified as valid and
whether this email already exists in the DB, not waiting for the update of the 
email to complete.

##### `GET /session`

**Deprecated**. Simply attempt to access the (user's) CouchDB `/` instead.

Returns information on the current session if it is valid. Otherwise you will get a 401 unauthorized response.
With 2.0, this route shouldn't be used anymore but is still present for backwards compatibility. You should handle session expiration dates on client side, simply try to connect with the Database and handle 401/403 responses accordingly.

##### `POST /request-deletion`

Authentication required. A valid login (i.e. email, username or UUId) must be 
provided as `username` and the current `password`.
Removes the user's account and all its private databases.
##### `GET /{provider}`

Open this in a popup window to initiate authentication with Facebook, Google, etc. After authentication, the callback will call a javascript function on the parent window called `superlogin.oauthSession` which takes 3 arguments: `error`, `session`, and `link`. `error` explains anything that went wrong. `session` includes the same session object that is generated by `/login`. `link` simply contains the name of the provider that was successfully linked.

##### `GET /link/{provider}?bearer_token={token:password}`

This popup window is opened by a user that is already authenticated in order to link additional providers to the account.

There is a security concern here that the session token is exposed as a query parameter in the URL. While this is secure from interception under HTTPS, it can be stored in the user's browser history and your server logs. If you are concerned about this you can either force your user to log out the session after linking an account, or disable link functionality completely by setting `security.disableLinkAccounts` to `true`.

##### `POST /unlink/{provider}`

Authentication required. Removes the specified provider from the user's account. Local cannot be removed. If there is only one provider left it will fail.

##### `POST /{provider}/token`

This will invoke the client `access_token` strategy for the specified provider if you have registered it. You should include the `access_token` for the provider in the body of your request.

##### `POST /link/{provider}/token`

This will link additional providers to an already authenticated user using the client `access_token` strategy.

## Event Emitter

SuperLogin also provides an [event emitter](https://nodejs.org/api/events.html), which allows you to receive notifications when important things happen.

**Example:**

```js
superlogin.emitter.on('login', function (userDoc, provider) {
  console.log('User: ' + userDoc._id + ' logged in with ' + provider);
});
```

Here is a full list of the events that SuperLogin emits, and parameters provided:

- `signup`: (`userDoc`, `provider`)
- `signup-attempt`: (`userDoc`, `provider`) // currently only for local
- `link-social`: (`userDoc`, `provider`)
- `login`: (`newSession`, `provider`)
- `refresh`: (`newSession`)
- `password-reset`: (`userDoc`)
- `password-change`: (`userDoc`)
- `forgot-password`: (`userDoc`)
- `forgot-password-attempt`: (`email`)
- `email-verified`: (`userDoc`)
- `email-changed`: (`userDoc`)
- `illegal-email-change`: (`login`, `newEmail`)
- `user-db-added`: (`dbName`)
- `user-db-removed`: (`dbName`)
- `user-deleted`: (`userDoc`, `reason`)
- `logout`: (`user_id`)
- `logout-all`: (`user_id`)

## Main API

##### `new SuperLogin(config, passport, userDB, couchAuthDB)`

Constructs a new instance of SuperLogin. All arguments are optional. If you don't supply any config object, default settings will be used for a local CouchDB instance in admin party mode. Emails will be logged to the console but not sent.

- `config`: Your full configuration object.
- `passport`: You can pass in your own instance of Passport or SuperLogin will generate one if you do not.
- `userDB`: This is the database that SuperLogin uses to keep track of users, distinct from CouchDB's `_users` database. You can pass in a [nano](https://www.npmjs.com/package/nano) instance here or otherwise specify your database name in the config under `dbServer.userDB`.
- `couchAuthDB`: This should point to your CouchDB `_users` database or something else if you just want to test. Specify in config or pass in a `nano` instance here.

**Returns:** the complete SuperLogin API.

##### `superlogin.config`

A reference to the configuration object. Use this to lookup and change configuration settings at runtime. `key` is a dot path string to the item you want to look up. For example `'emails.confirmEmail.subject'`

- `superlogin.config.getItem(key)`
- `superlogin.config.setItem(key, value)`
- `superlogin.config.removeItem(key)`

##### `superlogin.router`

A reference to the Express Router that contains all of SuperLogin's routes.

##### `superlogin.passport`

A reference to Passport

##### `superlogin.userDB`

A `nano` instance that gives direct access to the SuperLogin users database

##### `superlogin.couchAuthDB`

A `nano` instance that gives direct access to the CouchDB authentication (`_users`) database.

##### `superlogin.registerProvider(provider, configFunction)`

Adds support for additional Passport strategies. See below under Adding Providers for more information.

##### `superlogin.validateUsername(username)`

Checks that a username is valid and not in use. Resolves with nothing if successful. Resolves with an error object in failed.

##### `superlogin.validateEmail(email)`

Checks that an email is valid and not in use. Resolves with nothing if successful. Resolves with an error object in failed.

##### `superlogin.validateEmailUsername(email)`

The same as above, but for use when you are using email as the username. (`local.emailUsername` set to true.)

##### `superlogin.getUser(login)`

Fetches a user document by either username or email.

##### `superlogin.createUser(form, req)`

Creates a new local user with a username and password.

`form` requires the following: `username`, `email`, `password`, and `confirmPassword`. `name` is optional. Any additional fields must be whitelisted in your config under `userModel` or they will be removed.

`req` should contain `protocol` and `headers.host` to properly generate the confirmation email link. `ip` will be logged if given.

##### `superlogin.onCreate(fn)`

Use this to add as many functions as you want to transform the new user document before it is saved. Your function should accept two arguments `(userDoc, provider)` and return a `Promise` that resolves to the modified user document. onCreate functions will be chained in the order they were added.

##### `superlogin.onLink(fn)`

Does the same thing as `onCreate`, but is called every time a user links a new provider, or their profile information is refreshed. This allows you to process profile information and, for example, create a master profile. If an object called `profile` exists inside the user doc it will be passed to the client along with session information at each login.

##### `superlogin.socialAuth(provider, auth, profile, req)`

Creates a new user following authentication from an OAuth provider. If the user already exists it will update the profile.

- `provider`: the name of the provider in lowercase, (e.g. 'facebook')
- `auth`: credentials supplied by the provider
- `profile`: the profile supplied by the provider
- `req`: used just to log the user's ip if supplied

##### `superlogin.hashPassword(password)`

Hashes a password using PBKDF2 and returns an object containing `salt` and `derived_key`.

##### `superlogin.verifyPassword(hashObj, password)`

Verifies a password using a hash object. If you have a user doc, pass in `local` as the hash object.

##### `superlogin.createSession(user_id, provider, req)`

Creates a new session for a user. `provider` is the name of the provider. (eg. 'local', 'facebook', twitter.) `req` is used to log the IP if provided.

##### `superlogin.changePassword(user_id, password)`

Changes the user's password.

##### `superlogin.forgotPassword(email, req)`

Sends out the forgot password email and issues a reset token.

##### `superlogin.resetPassword(form, req)`

Resets the user's password. Required fields are `token` (from the forgot password email), `password`, and `confirmPassword`.

##### `superlogin.changeEmail(user_id, newEmail)`

Changes the user's email. If email verification is enabled (`local.sendConfirmEmail`) then a new confirmation email will be sent out.

##### `superlogin.verifyEmail(token, req)`

Marks the user's email as verified. `token` comes from the confirmation email.

##### `superlogin.addUserDB(user_id, dbName, type, designDoc, permissions)`

Associates a new database with the user's account. Will also authenticate all existing sessions with the new database.

- `dbName`: the name of the database. For a shared db, this is the actual path. For a private db `userDBs.privatePrefix` will be prepended, and `${user_id}` appended. **(required)**
- `type`: 'private' (default) or 'shared' (optional)
- `designDoc`: the name of the designDoc (if any) that will be seeded. (optional)
- `permissions`: an array of [permissions](https://docs.cloudant.com/authorization.html) for use with Cloudant. (optional)

If the optional fields are not specified they will be taken from `userDBs.model.{dbName}` or `userDBs.model._default` in your config.

##### `superlogin.removeUserDB(user_id, dbName, deletePrivate, deleteShared)`

Deauthorizes the specified database from the user's account, and optionally destroys it.

- `dbName`: the full path for a shared db, or the base name for a private db
- `deletePrivate`: when `true`, will destroy a db if it is marked as private
- `deleteShared`: when `true`, will destroy a db if it is marked as shared. Caution: may destroy other users' data!

##### `superlogin.logoutUser(user_id, session_id)`

Logs out all of a user's sessions at once. If `user_id` is not specified SuperLogin will look it up from the `session_id`.

##### `superlogin.logoutSession(session_id)`

Logs out the specified session.

##### `superlogin.logoutOthers(session_id)`

Logs out all of a user's sessions, except for the one specified.

##### `superlogin.removeUser(user_id, destroyDBs)`

Deletes a user, deauthorizes all the sessions, and optionally destroys all private databases if `destroyDBs` is true.

##### `superlogin.confirmSession(token, password)`

Verifies a user's session.

##### `superlogin.removeExpiredKeys()`

Deauthorizes every single expired session found in the user database.

##### `superlogin.sendEmail(templateName, email, locals)`

Renders an email and sends it out. Server settings are specified under `mailer` in your config.

- `templateName`: the name of a template object specified under `emails` in your config. See [`config.example.js`](https://github.com/sl-nx/superlogin-next/blob/master/config.example.js) for details.
- `email`: the email address that the email
- `locals`: local variables that will be passed into the ejs template to be rendered
<<<<<<< HEAD

##### `superlogin.quitRedis()` (deprecated)

Quits Redis if that is the session adapter you are using. This is useful for cleanup when your server shuts down.

## Releases

Moved to [CHANGELOG.md](https://github.com/sl-nx/superlogin-next/blob/master/CHANGELOG.md)
=======
>>>>>>> a2bc386c
<|MERGE_RESOLUTION|>--- conflicted
+++ resolved
@@ -3,36 +3,23 @@
 ![Known Vulnerabilities](https://dev.snyk.io/test/github/sl-nx/superlogin/badge.svg)
 ![Build Status](https://github.com/sl-nx/superlogin-next/workflows/Build/badge.svg?branch=master)
 
-This is a heavily modified SuperLogin, re-written in TypeScript and developed with Node 12 & CouchDB 3 / Cloudant.
-
-<<<<<<< HEAD
-Please check the [GitHub Page](https://github.com/sl-nx/superlogin-next) for the current status of the project. `0.13.X` will require manual migration for compatibility with `0.14.0` and the upcoming stable release.
-
-## Below is the (partially adjusted) original README:
-=======
-If you've used SuperLogin before, the `0.13.X` release should be mostly backwards compatible. The version will only receive occasional bugfixes. 
-
-[Upcoming changes](https://github.com/sl-nx/superlogin-next/projects/1) will mainly affect improved security (_including modified/ new configuration defaults_). Be sure to always check the `CHANGELOG.md` before updating! Expect breaking changes until this reaches `1.0.0`.
-A new, more lightweight, OWASP-compliant and [CloudFoundry](https://www.ibm.com/cloud/cloud-foundry)-ready version will be released soon (check the `minimal` branch):
-
-- The adapters for session caching will no longer be used.
-- db and doc ids no longer include PII, but be UUIDs instead. Requires manual migration via replication.
-- `validate-x` and `session` routes are deprecated.
+This is a heavily modified SuperLogin, re-written in TypeScript and developed with Node 12/14 & CouchDB 3. It is compatible with Cloudant when using the CouchDB-style authentication, adapted for current OWASP best practises and can be used on [CloudFoundry](https://www.ibm.com/cloud/cloud-foundry).
+
+If you've used SuperLogin before, the `0.13.X` release should be mostly backwards compatible. That version will only receive occasional bugfixes. New/ migrated projects should use a release >= `0.14.0`.
+
+Some changes in version `0.14.0`:
+- The adapters for session are no used.
+- db and doc ids no longer include PII, but be UUIDs instead. Existing user docs in `sl-users` and user-DBs must be migrated.
 - signup with e-Mail only instead of `username` is preferred: now prevents account-guessing via `forgot-pass`, `login`, `signup` and `change-pass`
 - no more IP logging
 - some functionality has been removed (Cloudant legacy auth, `lockedUntil`,...)
 
-When starting a new project or if you have already migrated to the new DB format, it's the best idea to install the (second) latest commit instead of the published version, e.g.:
-
-```
-npm i github:sl-nx/superlogin-next#0b66433
-```
-
-
-Note that I'm no OAuth expert and only actively working on / performing security testing for the `local` email/PW authentication strategy.
+
+Note that I'm only actively working on / performing security testing for the `local` email/PW authentication strategy.
 
 For issues and feature requests visit the [issue tracker](https://github.com/sl-nx/superlogin/issues).
->>>>>>> a2bc386c
+
+Check the [Project board](https://github.com/sl-nx/superlogin-next/projects/1) for upcoming changes or if you want to contribute.
 
 ## Below is the (partially adjusted) original README:
 
@@ -66,39 +53,13 @@
 - Sends system emails for account confirmation, password reset, or anything else you want to configure
 - Add any [Passport](http://passportjs.org) OAuth2 strategy with literally just a couple lines of code
 - Link multiple authentication strategies to the same account for user convenience
-<<<<<<< HEAD
-- 100% cookie free, which means that [CSRF](<https://www.owasp.org/index.php/Cross-Site_Request_Forgery_(CSRF)_Prevention_Cheat_Sheet>) attacks are impossible against your app
-- ~Fast and massively scalable with a Redis session store~ -> CouchDB does is own caching and this isn't really needed for offline-first apps.
 - Provides seamless token access to both your CouchDB server (or Cloudant) and your private API
 - Manages permissions on an unlimited number of private or shared user databases and seeds them with the correct design documents
 
-## Client Tools and Demo
-
-Todo: host a demo, provide postman collection
-
-- [NG-SuperLogin](https://github.com/colinskow/ng-superlogin)
-  Helps you easily integrate a SuperLogin backend into your single page AngularJS applications.
-
-- [SuperLogin Demo](https://github.com/colinskow/superlogin-demo)
-  A full-stack demo of how to integrate SuperLogin and Express with AngularJS and CouchDB.
-
-- [SuperLogin-client](https://github.com/micky2be/superlogin-client)
-  Helps you easily integrate a SuperLogin backend into your Javascript applications.
-
-=======
-- Provides seamless token access to both your CouchDB server (or Cloudant) and your private API
-- Manages permissions on an unlimited number of private or shared user databases and seeds them with the correct design documents
-
->>>>>>> a2bc386c
 ## How It Works
 
 Simply authenticate yourself with SuperLogin using any supported strategy and you will be issued a temporary access token and password. Then include the access token and password in an Authorization Bearer header on every request to access protected endpoints. The same credentials will authenticate you on any CouchDB or Cloudant database you have been authorized to use.
 
-<<<<<<< HEAD
-~Session storage is handled by Redis for production environments, but SuperLogin includes a memory adapter for testing purposes.~ When you logout or the token expires, your session is invalidated and those credentials are also removed from any database you had access to.
-
-=======
->>>>>>> a2bc386c
 ## Quick Start
 
 Here's a simple minimalist configuration that will get you up and running right away:
@@ -519,6 +480,10 @@
 
 A reference to Passport
 
+#### `superlogin.events`
+
+A reference to the event emitter
+
 ##### `superlogin.userDB`
 
 A `nano` instance that gives direct access to the SuperLogin users database
@@ -654,14 +619,3 @@
 - `templateName`: the name of a template object specified under `emails` in your config. See [`config.example.js`](https://github.com/sl-nx/superlogin-next/blob/master/config.example.js) for details.
 - `email`: the email address that the email
 - `locals`: local variables that will be passed into the ejs template to be rendered
-<<<<<<< HEAD
-
-##### `superlogin.quitRedis()` (deprecated)
-
-Quits Redis if that is the session adapter you are using. This is useful for cleanup when your server shuts down.
-
-## Releases
-
-Moved to [CHANGELOG.md](https://github.com/sl-nx/superlogin-next/blob/master/CHANGELOG.md)
-=======
->>>>>>> a2bc386c
