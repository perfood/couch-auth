## Change Log

<<<<<<< HEAD
#### 0.13.4: Upgrades, email bug

Also lowercasing mails on change-email

#### 0.13.3: Upgrades

#### 0.13.2 Upgrades
=======
#### WIP - minimal branch

- `change-email` now resolves with `200: change requested`

-`superlogin.emitter` must be used to listen to events, e.g. `superlogin.emitter.on('signup', () => {..})`
instead of listening directly on `superlogin`.
- added `request-deletion` - route (enabled by default).

The schema for the database IDs has been migrated to UUIDs, changes to `sl-user` - Docs:

- no more PII in document or database IDs
- previous `_id` in `sl-users` is now the field `key`
- a uuid is used for the personal DBs and as `_id` in `sl-users`
  - if `emailUsername` is active, the same applies to the `key` (but shorter)
- IP addresses are no longer saved in the `sl-users` docs
- `lockedUntil` has been removed
- `activityLog` keys have slightly modified and match the emitted events, see `UserAction`.

No external session cache is used anymore:

- removed `redis` and the other adapters
- marked `session` as deprecated: It simply checks whether the entry in `_users` exists. You should handle this by checking the connection to CouchDB instead.

Cloudant legacy auth via API-Keys is no longer supported. Use `couchAuthOnCloudant` instead.

Adjustments to config options, see `src/config/default.config.ts` for the new defaults and `src/types/config.d.ts` for all available options.
- made the defaults more secure
- more than 10 hashing iterations (`security.iterations`)
- disabling of routes (`security.disabledRoutes`)  
- prevent name guessing via `forgot-password`, `register`, `change-email` and `login`
  - only fully available if `requireEmailConfirm` and `emailUsername` are `true`

And fixed a lot of bugs...
>>>>>>> a2bc386c

#### Cloudant IAM (0.13)

Use Cloudant Library for compatibility with IAM auth instead of `user:password` (downgraded nano)

- Added 2x retry when working with cloudant
- Using CookieAuth if `cloudant` is true and not IAM

#### Bugfix forgot-password (0.12.1)

Reject early if no valid email was provided with the request

#### Error Handling (0.12.0)

Only send errors as response that are meant to be user-facing

- Otherwise, just send a generic error
- Adjusted the logging accordingly (warn/error level)

#### TypeScript improvements, Dependency cleanup (0.11.0)

**Breaking**
Compile target is now ES2019, requiring NodeJS 12 or above.

#### Refactoring to TypeScript and Nano (0.10.0)

**Breaking**
Replaced PouchDB with Nano. A PouchDB can no longer be passed to SuperLogin. a Nano-DB can be used instead.

- Made deauthorization behaviour more robust against network failures. `logout` now also resolves if access token has only been removed from `_user`.
- Cloudant and Oauth should work as expected now. Let me know if it does.
- More modules refactored to classes, moved refactored `pouchdb-seed-design` inside this project.

#### Adjusted Email handling (0.9.0)

- If password is reset, email will be marked as confirmed and `"'verified via password reset'"` will be logged.
- new config options:
  - `local.requirePasswordOnEmailChange`: If true, the correct `password` is needed in the request body in order to change the email.
  - `email.confirmEmailChange`: If set, this template is used when requesting an email change and `local.confirmEmail` is active.
  - `/change-email` now responds with `"email change requested"` if the email needs to be confirmed

#### Refactoring, notify on password change, CouchDB as Fallback (0.8.0)

- eslint/prettier for code linting/formatting
- refactored Mailer and User into classes
- provider is now also stored in the doc in CouchDB's `_user` - DB
- new config options:
  - `local.sendPasswordChangedEmail`: if true, send a notification email when password is changed
  - `session.dbFallback`: if true, CouchDB will be checked as a fallback if the adapter does not have that session stored
- Travis CI to Node 12, Node 10 no longer supported due to private fields

#### Updates and Adjustments: SuperloginX (0.7.1)

- Removal of Bluebird in favour of native Promises
- Adjustment of Travis CI for NodeJS 10 with ES6
- Updating all packages to more secure versions
- not allowing `_` as prefix for userDBs
- Updated E-Mail Regex
- Added two custom options to config (shorter PW-reset token, sending UUID with session info)

#### Misc. Bug Fixes (0.6.1) 2016-04-02

- Misc bugfixes
- Documentation improvements
- Now testing against Node 4.x and 5.x

##### Improved Tests, Enhancements, Bugfixes (0.6.0) 2016-04-02

- Updated dependencies
- Improved unit tests (thanks [@tohagan](https://github.com/tohagan) and [@ybian](https://github.com/ybian))
- CouchDB server can now have a separate URL for public access
- Misc bug fixes

##### Enable Logout of Expired Sessions (0.5.0) 2015-10-08

Previously a user could only logout if the session token was still valid. API keys would be expired, but database credentials could still be used. Now logout will ensure the user is completely logged out, even if the session is already expired. Also fixed a bug that was causing `sessionLife` and `tokenLife` settings not to work.

##### Custom Permissions for Cloudant (0.4.0) 2015-09-21

Default per-DB Cloudant permissions no longer save in the user doc. You can set custom permissions in the user doc, otherwise it will use the settings in your config. Misc bug fixes.

##### Security Roles For CouchDB (0.3.0) 2015-09-18

Created configuration options to setup \_security roles when user databases are created. Improved tests and updated PouchDB.

##### Client Access Token Strategies (0.2.0) 2015-09-13

Added client `access_token` strategies to support OAuth2 flows from Cordova, PhoneGap, and native apps.

##### Initial Release (0.1.0) 2015-09-10

The intense power of SuperLogin is unleashed on a world that may not be ready! Tested with Node.js 0.12.7 and 4.0.0.<|MERGE_RESOLUTION|>--- conflicted
+++ resolved
@@ -1,31 +1,27 @@
 ## Change Log
 
-<<<<<<< HEAD
-#### 0.13.4: Upgrades, email bug
+#### 0.14.X: UUID based schema, more OWASP compliance
 
-Also lowercasing mails on change-email
 
-#### 0.13.3: Upgrades
+##### 0.14.0: Initial release
 
-#### 0.13.2 Upgrades
-=======
-#### WIP - minimal branch
+The schema for the database IDs has been migrated to UUIDs, these changes to `sl-user` - doc schema must be **manually migrated**:
+
+- previous `_id` in `sl-users` is now the field `key`
+- no more PII in document or DB-IDs: a uuid is used for the personal DBs and as `_id` in `sl-users`
+
+Further changes to the `sl-users`:
+- IP addresses are no longer saved in the `sl-users` docs
+- `lockedUntil` has been removed
+- `activityLog` keys have slightly modified and match the emitted events, check the `UserAction`-type in `src/types/typings.d.ts`.
+- if `emailUsername` is active, a random `key` is generated instead of being extracted from the email
+
+Changes to the API:
 
 - `change-email` now resolves with `200: change requested`
-
 -`superlogin.emitter` must be used to listen to events, e.g. `superlogin.emitter.on('signup', () => {..})`
 instead of listening directly on `superlogin`.
 - added `request-deletion` - route (enabled by default).
-
-The schema for the database IDs has been migrated to UUIDs, changes to `sl-user` - Docs:
-
-- no more PII in document or database IDs
-- previous `_id` in `sl-users` is now the field `key`
-- a uuid is used for the personal DBs and as `_id` in `sl-users`
-  - if `emailUsername` is active, the same applies to the `key` (but shorter)
-- IP addresses are no longer saved in the `sl-users` docs
-- `lockedUntil` has been removed
-- `activityLog` keys have slightly modified and match the emitted events, see `UserAction`.
 
 No external session cache is used anymore:
 
@@ -42,9 +38,12 @@
   - only fully available if `requireEmailConfirm` and `emailUsername` are `true`
 
 And fixed a lot of bugs...
->>>>>>> a2bc386c
 
-#### Cloudant IAM (0.13)
+#### 0.13.X: Cloudant IAM
+##### 0.13.4: Upgrades, email bug
+
+Also lowercasing mails on change-email
+##### 0.13.0: Cloudant
 
 Use Cloudant Library for compatibility with IAM auth instead of `user:password` (downgraded nano)
 
