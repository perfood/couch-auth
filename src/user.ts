--- conflicted
+++ resolved
@@ -474,8 +474,7 @@
     );
     const result = await this.userDB.insert(finalNewUser);
     newUser._rev = result.rev;
-<<<<<<< HEAD
-    if (this.config.local.sendConfirmEmail) {
+    if (this.config.local.sendConfirmEmail && !this.config.mailer.useCustomMailer) {
       try {
         await this.mailer.sendEmail(
           'confirmEmail',
@@ -490,17 +489,6 @@
         this.emitter.emit('confirmation-email-error', newUser);
         console.warn('error sending confirmation email to '+newUser.unverifiedEmail?.email, err);
       }
-=======
-    if (this.config.local.sendConfirmEmail && !this.config.mailer.useCustomMailer) {
-      await this.mailer.sendEmail(
-        'confirmEmail',
-        newUser.unverifiedEmail.email,
-        {
-          req: req,
-          user: newUser
-        }
-      );
->>>>>>> 969f5a39
     }
     return newUser as SlUserDoc;
   }
