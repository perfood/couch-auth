--- conflicted
+++ resolved
@@ -5,19 +5,6 @@
 import { Request } from 'express';
 import { DocumentScope } from 'nano';
 import url from 'url';
-<<<<<<< HEAD
-import { ConfigHelper } from './config/configure';
-import { DBAuth } from './dbauth';
-import { Mailer } from './mailer';
-import { Session } from './session';
-import {
-  CouchDbAuthDoc,
-  SessionObj,
-  SlRequest,
-  SlSession,
-  SlUserDoc
-} from './types/typings';
-=======
 import { v4 as uuidv4 } from 'uuid';
 import { DBAuth } from './dbauth';
 import { Hashing } from './hashing';
@@ -37,7 +24,6 @@
   SlUserNew
 } from './types/typings';
 import { DbManager } from './user/DbManager';
->>>>>>> a2bc386c
 import {
   arrayUnion,
   EMAIL_REGEXP,
@@ -517,19 +503,10 @@
     const user_uid = user._id;
     const token = this.generateSession(user_uid, user.roles, provider);
     const password = token.password;
-<<<<<<< HEAD
-    const newToken: any = token;
-    newToken.provider = provider;
-    await this.#session.storeToken(newToken);
-    await this.#dbAuth.storeKey(
-      user_id,
-      newToken.key,
-=======
     token.provider = provider;
     await this.dbAuth.storeKey(
       user.key,
       token.key,
->>>>>>> a2bc386c
       password,
       token.expires,
       user.roles,
@@ -727,44 +704,10 @@
     }
   }
 
-<<<<<<< HEAD
-  forgotUsername(email: string, req: Partial<Request>) {
-    if (!email || !email.match(EMAIL_REGEXP)) {
-      return Promise.reject({ error: 'invalid email', status: 400 });
-    }
-    req = req || {};
-    let user: SlUserDoc;
-    return this.userDB
-      .view('auth', 'email', { key: email, include_docs: true })
-      .then(result => {
-        if (!result.rows.length) {
-          return Promise.reject({
-            error: 'User not found',
-            status: 404
-          });
-        }
-        user = result.rows[0].doc;
-      })
-      .then(() => {
-        return this.mailer.sendEmail(
-          'forgotUsername',
-          user.email || user.unverifiedEmail.email,
-          { user: user, req: req }
-        );
-      })
-      .then(() => {
-        this.emitter.emit('forgot-username', user);
-        return Promise.resolve(user);
-      });
-  }
-
-  changePassword(user_id, newPassword, userDoc, req) {
-=======
   async forgotUsername(email: string, req: Partial<Request>): Promise<void> {
     if (!email || !email.match(EMAIL_REGEXP)) {
       throw { error: 'invalid email', status: 400 };
     }
->>>>>>> a2bc386c
     req = req || {};
     try {
       const user = await this.userDbManager.getUserBy('email', email);
@@ -913,20 +856,9 @@
     newEmail: string,
     req: Partial<SlRequest>
   ) {
-<<<<<<< HEAD
-    req = req || {};
-    if (!req.user) {
-      req.user = { provider: 'local' };
-    }
-    newEmail = newEmail.toLowerCase().trim();
-    const emailError = await this.validateEmail(newEmail);
-    if (emailError) {
-      throw emailError;
-=======
     const user = await this.getUser(login);
     if (!user) {
       throw { error: 'Bad Request', status: 400 }; // should exist.
->>>>>>> a2bc386c
     }
     if (this.config.local.sendConfirmEmail) {
       user.unverifiedEmail = {
