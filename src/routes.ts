'use strict';
import { NextFunction, Request, Response, Router } from 'express';
import { Authenticator } from 'passport';
import { Config } from './types/config';
import { SlRequest } from './types/typings';
import { User, ValidErr } from './user';
import {
  capitalizeFirstLetter,
  getSessionToken,
  isUserFacingError
} from './util';

export default function (
  config: Partial<Config>,
  router: Router,
  passport: Authenticator,
  user: User
) {
  const env = process.env.NODE_ENV || 'development';
  const disabled: string[] = config.security.disabledRoutes;

  function loginLocal(req, res, next) {
    passport.authenticate('local', function (err, user, info) {
      if (err) {
        return next(err);
      }
      if (!user) {
        // Authentication failed
        return res.status(401).json(info);
      }
      // Success
      req.logIn(user, { session: false }, function (err) {
        if (err) {
          return next(err);
        }
      });
      return next();
    })(req, res, next);
  }

  if (!disabled.includes('login'))
    router.post(
      '/login',
      function (req, res, next) {
        loginLocal(req, res, next);
      },
      function (req: SlRequest, res, next) {
        return user.createSession(req.user._id, 'local', true).then(
          function (mySession) {
            res.status(200).json(mySession);
          },
          function (err) {
            return next(err);
          }
        );
      }
    );

  if (!disabled.includes('refresh'))
    router.post(
      '/refresh',
      passport.authenticate('bearer', { session: false }),
      function (req: SlRequest, res: Response, next: NextFunction) {
        return user.refreshSession(req.user.key).then(
          function (mySession) {
            res.status(200).json(mySession);
          },
          function (err) {
            return next(err);
          }
        );
      }
    );

  if (!disabled.includes('logout'))
    router.post(
      '/logout',
      function (req: Request, res: Response, next: NextFunction) {
        const sessionToken = getSessionToken(req);
        if (!sessionToken) {
          return next({
            error: 'unauthorized',
            status: 401
          });
        }
        user.logoutSession(sessionToken).then(
          function () {
            res.status(200).json({ ok: true, success: 'Logged out' });
          },
          function (err) {
            console.error('Logout failed');
            return next(err);
          }
        );
      }
    );

  if (!disabled.includes('logout-others'))
    router.post(
      '/logout-others',
      passport.authenticate('bearer', { session: false }),
      function (req: SlRequest, res: Response, next: NextFunction) {
        user.logoutOthers(req.user.key).then(
          function () {
            res.status(200).json({ success: 'Other sessions logged out' });
          },
          function (err) {
            console.error('Logout failed');
            return next(err);
          }
        );
      }
    );

  if (!disabled.includes('logout-all'))
    router.post(
      '/logout-all',
      function (req: Request, res: Response, next: NextFunction) {
        const sessionToken = getSessionToken(req);
        if (!sessionToken) {
          return next({
            error: 'unauthorized',
            status: 401
          });
        }
        user.logoutAll(null, sessionToken).then(
          function () {
            res.status(200).json({ success: 'Logged out' });
          },
          function (err) {
            console.error('Logout-all failed');
            return next(err);
          }
        );
      }
    );

  // Setting up the auth api
  if (!disabled.includes('register'))
    router.post(
      '/register',
      function (req: Request, res: Response, next: NextFunction) {
        user.createUser(req.body, req).then(
          function (newUser) {
            if (!newUser || !config.security.loginOnRegistration) {
              res.status(200).json({ success: 'Request processed.' });
            } else if (newUser && config.security.loginOnRegistration) {
              return user.createSession(newUser._id, 'local', true).then(
                function (mySession) {
                  res.status(200).json(mySession);
                },
                function (err) {
                  return next(err);
                }
              );
            }
          },
          function (err) {
            return next(err);
          }
        );
      }
    );

<<<<<<< HEAD
  router.post('/forgot-username', function (
    req: Request,
    res: Response,
    next: NextFunction
  ) {
    user.forgotUsername(req.body.email, req).then(
      function () {
        res.status(200).json({ success: 'Username request email sent.' });
      },
      function (err) {
        return next(err);
      }
    );
  });

  router.post('/forgot-password', function (
    req: Request,
    res: Response,
    next: NextFunction
  ) {
    user.forgotPassword(req.body.email, req).then(
      function () {
        res.status(200).json({ success: 'Password recovery email sent.' });
      },
      function (err) {
        return next(err);
=======
  if (!disabled.includes('forgot-username')) {
    router.post(
      '/forgot-username',
      function (req: Request, res: Response, next: NextFunction) {
        user.forgotUsername(req.body.email, req).then(
          function () {
            res.status(200).json({ success: 'Request processed.' });
          },
          function (err) {
            return next(err);
          }
        );
>>>>>>> a2bc386c
      }
    );
  }

  if (!disabled.includes('forgot-password'))
    router.post(
      '/forgot-password',
      function (req: Request, res: Response, next: NextFunction) {
        user.forgotPassword(req.body.email, req).then(
          function () {
            res.status(200).json({ success: 'Request processed.' });
          },
          function (err) {
            return next(err);
          }
        );
      }
    );

  if (!disabled.includes('password-reset'))
    router.post(
      '/password-reset',
      function (req: Request, res: Response, next: NextFunction) {
        user.resetPassword(req.body, req).then(
          function (currentUser) {
            if (config.security.loginOnPasswordReset) {
              return user.createSession(currentUser._id, 'local', true).then(
                function (mySession) {
                  res.status(200).json(mySession);
                },
                function (err) {
                  return next(err);
                }
              );
            } else {
              res.status(200).json({ success: 'Password successfully reset.' });
            }
          },
          function (err) {
            return next(err);
          }
        );
      }
    );

  if (!disabled.includes('password-change'))
    router.post(
      '/password-change',
      passport.authenticate('bearer', { session: false }),
      function (req: SlRequest, res: Response, next: NextFunction) {
        user.changePasswordSecure(req.user._id, req.body, req).then(
          function () {
            res.status(200).json({ success: 'password changed' });
          },
          function (err) {
            return next(err);
          }
        );
      }
    );

  if (!disabled.includes('unlink'))
    router.post(
      '/unlink/:provider',
      passport.authenticate('bearer', { session: false }),
      function (req: SlRequest, res: Response, next: NextFunction) {
        const provider = req.params.provider;
        user.unlink(req.user._id, provider).then(
          function () {
            res.status(200).json({
              success: capitalizeFirstLetter(provider) + ' unlinked'
            });
          },
          function (err) {
            return next(err);
          }
        );
      }
    );

  if (!disabled.includes('confirm-email'))
    router.get(
      '/confirm-email/:token',
      function (req: Request, res: Response, next: NextFunction) {
        const redirectURL = config.local.confirmEmailRedirectURL;
        if (!req.params.token) {
          const err = { error: 'Email verification token required' };
          if (redirectURL) {
            return res
              .status(201)
              .redirect(
                redirectURL + '?error=' + encodeURIComponent(err.error)
              );
          }
          return res.status(400).send(err);
        }
        user.verifyEmail(req.params.token).then(
          function () {
            if (redirectURL) {
              return res.status(201).redirect(redirectURL + '?success=true');
            }
            res.status(200).send({ ok: true, success: 'Email verified' });
          },
          function (err) {
            if (redirectURL) {
              let query = '?error=' + encodeURIComponent(err.error);
              if (err.message) {
                query += '&message=' + encodeURIComponent(err.message);
              }
              return res.status(201).redirect(redirectURL + query);
            }
            return next(err);
          }
        );
      }
    );

  if (!disabled.includes('validate-username'))
    router.get(
      '/validate-username/:username',
      function (req: Request, res: Response, next: NextFunction) {
        if (!req.params.username) {
          return next({ error: 'Username required', status: 400 });
        }
        user.validateUsername(req.params.username).then(
          function (err_msg) {
            if (!err_msg) {
              res.status(200).json({ ok: true });
            } else {
              res.status(409).json({ error: err_msg });
            }
          },
          function (err) {
            return next(err);
          }
        );
      }
    );

  if (!disabled.includes('validate-email'))
    router.get(
      '/validate-email/:email',
      function (req: Request, res: Response, next: NextFunction) {
        if (!req.params.email) {
          return next({ error: 'Email required', status: 400 });
        }
        user.validateEmail(req.params.email).then(
          function (err) {
            if (!err) {
              res.status(200).json({ ok: true });
            } else if (err === ValidErr.emailInvalid) {
              res.status(400).json({ error: ValidErr.emailInvalid });
            } else {
              res.status(409).json({ error: 'Email already in use' });
            }
          },
          function (err) {
            return next(err);
          }
        );
      }
    );

  if (!disabled.includes('request-deletion'))
    router.post(
      '/request-deletion',
      passport.authenticate('bearer', { session: false }),
      (req: Request, res: Response, next: NextFunction) => {
        loginLocal(req, res, next);
      },
      (req: SlRequest, res: Response, next: NextFunction) => {
        if (req.body.reason && typeof req.body.reason !== 'string') {
          return res.sendStatus(400);
        }
        res.status(200).json({
          ok: true,
          success: 'deletion requested'
        });
        user.removeUser(req.user._id, true, req.body.reason).catch(err => {
          console.warn('request-deletion: failed for ', req.user._id, err);
        });
      }
    );

  if (!disabled.includes('change-email'))
    router.post(
      '/change-email',
      passport.authenticate('bearer', { session: false }),
      function (req: Request, res: Response, next: NextFunction) {
        if (config.local.requirePasswordOnEmailChange) {
          loginLocal(req, res, next);
        } else {
          next();
        }
      },
      function (req: SlRequest, res: Response, next: NextFunction) {
        const login = config.local.requirePasswordOnEmailChange
          ? req.user.key
          : req.user._id;
        user.changeEmail(login, req.body.newEmail, req).then(
          function () {
            res
              .status(200)
              .json({ ok: true, success: 'Email change requested' });
          },
          function (err) {
            return next(err);
          }
        );
      }
    );

  if (!disabled.includes('session'))
    router.get(
      '/session',
      passport.authenticate('bearer', { session: false }),
      function (req: SlRequest, res: Response) {
        const user = req.user;
        user.user_id = user._id; // todo: what here??
        delete user._id;
        delete user.key;
        res.status(200).json(user);
      }
    );

  /**
   * If the error is expected, it's sent as response. Otherwise, a generic
   * server error without detailed information is returned when in production.
   */
  router.use(function (err, req: Request, res: Response, next: NextFunction) {
    const isExpected = isUserFacingError(err);
    if (!isExpected) {
      const errLog =
        typeof err === 'string' ? err : err.reason ? err.reason : err.message;
      console.error(errLog);
      if (err.stack) {
        console.error(err.stack);
      }
    }
    if (env !== 'development') {
      isExpected
        ? res.status(err.status).json(err)
        : res.status(500).json({ status: 500, error: 'Internal Server Error' });
    } else {
      res.status(err.status || 500).json(err);
    }
  });
}<|MERGE_RESOLUTION|>--- conflicted
+++ resolved
@@ -162,34 +162,6 @@
       }
     );
 
-<<<<<<< HEAD
-  router.post('/forgot-username', function (
-    req: Request,
-    res: Response,
-    next: NextFunction
-  ) {
-    user.forgotUsername(req.body.email, req).then(
-      function () {
-        res.status(200).json({ success: 'Username request email sent.' });
-      },
-      function (err) {
-        return next(err);
-      }
-    );
-  });
-
-  router.post('/forgot-password', function (
-    req: Request,
-    res: Response,
-    next: NextFunction
-  ) {
-    user.forgotPassword(req.body.email, req).then(
-      function () {
-        res.status(200).json({ success: 'Password recovery email sent.' });
-      },
-      function (err) {
-        return next(err);
-=======
   if (!disabled.includes('forgot-username')) {
     router.post(
       '/forgot-username',
@@ -202,7 +174,6 @@
             return next(err);
           }
         );
->>>>>>> a2bc386c
       }
     );
   }
